--- conflicted
+++ resolved
@@ -12,13 +12,7 @@
 console = Console()
 
 
-<<<<<<< HEAD
-def start(config_path: str, without_ibc: bool = False) -> None:
-=======
 def start(config_path: str, without_ibc: bool = False, dry_run: bool = False) -> None:
-    import toml
-
->>>>>>> 3921e3e2
     with open(config_path, "r", encoding="utf8") as file:
         config = toml.load(file)
 
