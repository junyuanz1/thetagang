--- conflicted
+++ resolved
@@ -2194,13 +2194,9 @@
                     # original position in the queue
                     self.trades.submit_order(contract, order, idx)
 
-<<<<<<< HEAD
-                    log.info(f"Order updated, order={order}")
-=======
                     log.info(
                         f"{contract.symbol}: Order updated, order={self.trades[idx].order}"
                     )
->>>>>>> d0a16dcb
             except (RuntimeError, RequiredFieldValidationError):
                 log.error(
                     f"Couldn't generate midpoint price for {trade.contract}, skipping"
